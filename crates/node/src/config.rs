use std::fs;

use eyre::WrapErr;
use libp2p::identity;
use serde::{Deserialize, Serialize};

const CONFIG_FILE: &str = "config.toml";

pub const DEFAULT_CALIMERO_CHAT_HOME: &str = ".calimero/experiments/chat-p0c";

#[derive(Debug, Serialize, Deserialize)]
pub struct ConfigFile {
    #[serde(
        with = "serde_identity",
        default = "identity::Keypair::generate_ed25519"
    )]
    pub identity: identity::Keypair,
<<<<<<< HEAD
    pub swarm: SwarmConfig,
    #[serde(default)]
    pub bootstrap: BootstrapConfig,
    #[serde(default)]
    pub discovery: DiscoveryConfig,
    #[serde(default)]
    pub endpoint: EndpointConfig,
    pub app: AppConfig,
}
=======
>>>>>>> f28f1b05

    #[serde(flatten)]
    pub network: NetworkConfig,

    pub store: StoreConfig,
}

#[derive(Debug, Serialize, Deserialize)]
pub struct NetworkConfig {
    pub swarm: calimero_network::config::SwarmConfig,

    #[serde(default)]
    pub bootstrap: calimero_network::config::BootstrapConfig,

    #[serde(default)]
    pub discovery: calimero_network::config::DiscoveryConfig,

    #[serde(default)]
    pub endpoint: calimero_network::config::EndpointConfig,
}

#[derive(Debug, Serialize, Deserialize)]
pub struct StoreConfig {
    pub path: camino::Utf8PathBuf,
}

<<<<<<< HEAD
#[derive(Debug, Serialize, Deserialize)]
pub struct AppConfig {
    pub wasm_path: String,
}

impl Config {
=======
impl ConfigFile {
>>>>>>> f28f1b05
    pub fn exists(dir: &camino::Utf8Path) -> bool {
        dir.join(CONFIG_FILE).is_file()
    }

    pub fn load(dir: &camino::Utf8Path) -> eyre::Result<Self> {
        let path = dir.join(CONFIG_FILE);
        let content = fs::read_to_string(&path).wrap_err_with(|| {
            format!(
                "failed to read configuration from {:?}",
                dir.join(CONFIG_FILE)
            )
        })?;

        toml::from_str(&content).map_err(Into::into)
    }

    pub fn save(&self, dir: &camino::Utf8Path) -> eyre::Result<()> {
        let path = dir.join(CONFIG_FILE);
        let content = toml::to_string_pretty(self)?;

        fs::write(&path, content).wrap_err_with(|| {
            format!(
                "failed to write configuration to {:?}",
                dir.join(CONFIG_FILE)
            )
        })?;

        Ok(())
    }
}

pub fn default_chat_dir() -> camino::Utf8PathBuf {
    if let Some(home) = dirs::home_dir() {
        let home = camino::Utf8Path::from_path(&home).expect("invalid home directory");
        return home.join(DEFAULT_CALIMERO_CHAT_HOME);
    }

    Default::default()
}

mod serde_identity {
    use std::fmt;

    use libp2p::identity::Keypair;
    use serde::de::{self, MapAccess};
    use serde::ser::{self, SerializeMap};
    use serde::{Deserializer, Serializer};

    pub fn serialize<S>(key: &Keypair, serializer: S) -> Result<S::Ok, S::Error>
    where
        S: Serializer,
    {
        let mut keypair = serializer.serialize_map(Some(2))?;
        keypair.serialize_entry("PeerID", &key.public().to_peer_id().to_base58())?;
        keypair.serialize_entry(
            "PrivKey",
            &bs58::encode(&key.to_protobuf_encoding().map_err(ser::Error::custom)?).into_string(),
        )?;
        keypair.end()
    }

    pub fn deserialize<'de, D>(deserializer: D) -> Result<Keypair, D::Error>
    where
        D: Deserializer<'de>,
    {
        struct IdentityVisitor;

        impl<'de> de::Visitor<'de> for IdentityVisitor {
            type Value = Keypair;

            fn expecting(&self, formatter: &mut fmt::Formatter) -> fmt::Result {
                formatter.write_str("an identity")
            }

            fn visit_map<A>(self, mut map: A) -> Result<Self::Value, A::Error>
            where
                A: MapAccess<'de>,
            {
                let mut peer_id = None::<String>;
                let mut priv_key = None::<String>;

                while let Some(key) = map.next_key::<String>()? {
                    match key.as_str() {
                        "PeerID" => peer_id = Some(map.next_value()?),
                        "PrivKey" => priv_key = Some(map.next_value()?),
                        _ => {
                            let _ = map.next_value::<de::IgnoredAny>();
                        }
                    }
                }

                let peer_id = peer_id.ok_or_else(|| de::Error::missing_field("PeerID"))?;
                let priv_key = priv_key.ok_or_else(|| de::Error::missing_field("PrivKey"))?;

                let priv_key = bs58::decode(priv_key)
                    .into_vec()
                    .map_err(|_| de::Error::custom("invalid base58"))?;

                let keypair = Keypair::from_protobuf_encoding(&priv_key)
                    .map_err(|_| de::Error::custom("invalid protobuf"))?;

                if peer_id != keypair.public().to_peer_id().to_base58() {
                    return Err(de::Error::custom("PeerID does not match public key"));
                }

                Ok(keypair)
            }
        }

        deserializer.deserialize_struct("Keypair", &["PeerID", "PrivKey"], IdentityVisitor)
    }
}<|MERGE_RESOLUTION|>--- conflicted
+++ resolved
@@ -15,18 +15,6 @@
         default = "identity::Keypair::generate_ed25519"
     )]
     pub identity: identity::Keypair,
-<<<<<<< HEAD
-    pub swarm: SwarmConfig,
-    #[serde(default)]
-    pub bootstrap: BootstrapConfig,
-    #[serde(default)]
-    pub discovery: DiscoveryConfig,
-    #[serde(default)]
-    pub endpoint: EndpointConfig,
-    pub app: AppConfig,
-}
-=======
->>>>>>> f28f1b05
 
     #[serde(flatten)]
     pub network: NetworkConfig,
@@ -46,6 +34,8 @@
 
     #[serde(default)]
     pub endpoint: calimero_network::config::EndpointConfig,
+
+    pub app: calimero_network::config::AppConfig,
 }
 
 #[derive(Debug, Serialize, Deserialize)]
@@ -53,16 +43,7 @@
     pub path: camino::Utf8PathBuf,
 }
 
-<<<<<<< HEAD
-#[derive(Debug, Serialize, Deserialize)]
-pub struct AppConfig {
-    pub wasm_path: String,
-}
-
-impl Config {
-=======
 impl ConfigFile {
->>>>>>> f28f1b05
     pub fn exists(dir: &camino::Utf8Path) -> bool {
         dir.join(CONFIG_FILE).is_file()
     }
